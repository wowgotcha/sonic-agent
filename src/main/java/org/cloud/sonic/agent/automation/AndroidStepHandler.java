--- conflicted
+++ resolved
@@ -509,17 +509,11 @@
         return s;
     }
 
-<<<<<<< HEAD
-    public void toWebView(HandleDes handleDes, String packageName, String process) {
+    public void toWebView(HandleContext handleContext, String packageName, String process) {
         packageName = TextHandler.replaceTrans(packageName, globalParams);
         process = TextHandler.replaceTrans(process, globalParams);
-        handleDes.setStepDes("切换到" + packageName + " WebView");
-        handleDes.setDetail("AndroidProcess: " + process);
-=======
-    public void toWebView(HandleContext handleContext, String packageName, String process) {
         handleContext.setStepDes("切换到" + packageName + " WebView");
         handleContext.setDetail("AndroidProcess: " + process);
->>>>>>> 3d5c796b
         try {
             if (chromeDriver != null) {
                 chromeDriver.quit();
@@ -829,16 +823,10 @@
 //        }
     }
 
-<<<<<<< HEAD
-    public void toHandle(HandleDes handleDes, String params) throws Exception {
+    public void toHandle(HandleContext handleContext, String params) throws Exception {
         params = TextHandler.replaceTrans(params, globalParams);
-        handleDes.setStepDes("切换Handle");
-        handleDes.setDetail("");
-=======
-    public void toHandle(HandleContext handleContext, String params) throws Exception {
         handleContext.setStepDes("切换Handle");
         handleContext.setDetail("");
->>>>>>> 3d5c796b
         Thread.sleep(1000);
         List<String> handles;
         try {
@@ -1219,13 +1207,7 @@
         }
     }
 
-<<<<<<< HEAD
-    public void publicStep(HandleDes handleDes, String name, JSONArray stepArray) {
-=======
     public void publicStep(HandleContext handleContext, String name, JSONArray stepArray) {
-        handleContext.setStepDes("执行公共步骤 " + name);
-        handleContext.setDetail("");
->>>>>>> 3d5c796b
         log.sendStepLog(StepType.WARN, "公共步骤「" + name + "」开始执行", "");
         isLockStatus = true;
         for (Object publicStep : stepArray) {
@@ -1239,11 +1221,11 @@
             }
         }
         isLockStatus = false;
-        handleDes.setStepDes("IGNORE");
-        if (handleDes.getE() != null) {
-            handleDes.setStepDes("执行公共步骤 " + name);
-            handleDes.setDetail("");
-            handleDes.setE(new SonicRespException("Exception thrown during child step running."));
+        handleContext.setStepDes("IGNORE");
+        if (handleContext.getE() != null) {
+            handleContext.setStepDes("执行公共步骤 " + name);
+            handleContext.setDetail("");
+            handleContext.setE(new SonicRespException("Exception thrown during child step running."));
         }
         log.sendStepLog(StepType.WARN, "公共步骤「" + name + "」执行完毕", "");
     }
@@ -1750,7 +1732,6 @@
         }
     }
 
-<<<<<<< HEAD
     public void webViewRefresh(HandleDes handleDes) {
         handleDes.setStepDes("刷新页面");
         handleDes.setDetail("");
@@ -1771,10 +1752,7 @@
         }
     }
 
-    public String getWebViewText(HandleDes handleDes, String des, String selector, String pathValue) {
-=======
     public String getWebViewText(HandleContext handleContext, String des, String selector, String pathValue) {
->>>>>>> 3d5c796b
         String s = "";
         handleContext.setStepDes("获取" + des + "文本");
         handleContext.setDetail("获取" + selector + ":" + pathValue + "文本");
@@ -2001,13 +1979,8 @@
                 runMonkey(handleContext, step.getJSONObject("content"), step.getJSONArray("text").toJavaList(JSONObject.class));
                 break;
             case "publicStep":
-<<<<<<< HEAD
-                publicStep(handleDes, step.getString("content"), stepJSON.getJSONArray("pubSteps"));
-                break;
-=======
                 publicStep(handleContext, step.getString("content"), stepJSON.getJSONArray("pubSteps"));
-                return;
->>>>>>> 3d5c796b
+                break;
             case "getWebViewText":
                 getWebViewTextAndAssert(handleContext, eleList.getJSONObject(0).getString("eleName"), eleList.getJSONObject(0).getString("eleType")
                         , eleList.getJSONObject(0).getString("eleValue"), step.getString("content"));
