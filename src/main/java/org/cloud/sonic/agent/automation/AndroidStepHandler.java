/*
 *  Copyright (C) [SonicCloudOrg] Sonic Project
 *
 *  Licensed under the Apache License, Version 2.0 (the "License");
 *  you may not use this file except in compliance with the License.
 *  You may obtain a copy of the License at
 *
 *         http://www.apache.org/licenses/LICENSE-2.0
 *
 *  Unless required by applicable law or agreed to in writing, software
 *  distributed under the License is distributed on an "AS IS" BASIS,
 *  WITHOUT WARRANTIES OR CONDITIONS OF ANY KIND, either express or implied.
 *  See the License for the specific language governing permissions and
 *  limitations under the License.
 *
 */
package org.cloud.sonic.agent.automation;

import com.alibaba.fastjson.JSONArray;
import com.alibaba.fastjson.JSONObject;
import com.android.ddmlib.IDevice;
import org.apache.commons.exec.CommandLine;
import org.apache.commons.exec.DefaultExecutor;
import org.apache.commons.exec.PumpStreamHandler;
import org.cloud.sonic.agent.bridge.android.AndroidDeviceBridgeTool;
import org.cloud.sonic.agent.bridge.android.AndroidDeviceThreadPool;
import org.cloud.sonic.agent.common.enums.AndroidKey;
import org.cloud.sonic.agent.common.enums.ConditionEnum;
import org.cloud.sonic.agent.common.enums.SonicEnum;
import org.cloud.sonic.agent.common.interfaces.ErrorType;
import org.cloud.sonic.agent.common.interfaces.ResultDetailStatus;
import org.cloud.sonic.agent.common.interfaces.StepType;
import org.cloud.sonic.agent.common.maps.AndroidThreadMap;
import org.cloud.sonic.agent.common.models.HandleDes;
import org.cloud.sonic.agent.tests.LogUtil;
import org.cloud.sonic.agent.tests.common.RunStepThread;
import org.cloud.sonic.agent.tests.handlers.StepHandlers;
import org.cloud.sonic.agent.tests.script.GroovyScript;
import org.cloud.sonic.agent.tests.script.GroovyScriptImpl;
import org.cloud.sonic.agent.tools.BytesTool;
import org.cloud.sonic.agent.tools.PortTool;
import org.cloud.sonic.agent.tools.SpringTool;
import org.cloud.sonic.agent.tools.file.DownloadTool;
import org.cloud.sonic.agent.tools.file.UploadTools;
import org.cloud.sonic.driver.android.AndroidDriver;
import org.cloud.sonic.driver.android.enmus.AndroidSelector;
import org.cloud.sonic.driver.android.service.AndroidElement;
import org.cloud.sonic.driver.common.models.WindowSize;
import org.cloud.sonic.driver.common.tool.SonicRespException;
import org.cloud.sonic.driver.poco.PocoDriver;
import org.cloud.sonic.driver.poco.enums.PocoEngine;
import org.cloud.sonic.driver.poco.models.PocoElement;
import org.cloud.sonic.vision.cv.AKAZEFinder;
import org.cloud.sonic.vision.cv.SIFTFinder;
import org.cloud.sonic.vision.cv.SimilarityChecker;
import org.cloud.sonic.vision.cv.TemMatcher;
import org.cloud.sonic.vision.models.FindResult;
import org.jsoup.Jsoup;
import org.jsoup.nodes.Attribute;
import org.jsoup.nodes.Document;
import org.openqa.selenium.By;
import org.openqa.selenium.WebElement;
import org.openqa.selenium.chrome.ChromeDriver;
import org.openqa.selenium.chrome.ChromeDriverService;
import org.openqa.selenium.chrome.ChromeOptions;
import org.testng.Assert;

import javax.imageio.stream.FileImageOutputStream;
import java.io.ByteArrayOutputStream;
import java.io.File;
import java.io.FileWriter;
import java.util.*;
import java.util.concurrent.Future;

import static org.testng.Assert.*;

/**
 * @author ZhouYiXun
 * @des 安卓自动化处理类
 * @date 2021/8/16 20:10
 */
public class AndroidStepHandler {
    public LogUtil log = new LogUtil();
    private AndroidDriver androidDriver;
    private ChromeDriver chromeDriver;
    private PocoDriver pocoDriver = null;
    private JSONObject globalParams = new JSONObject();
    private IDevice iDevice;
    private int status = ResultDetailStatus.PASS;
    private int[] screenWindowPosition = {0, 0};
    private int pocoPort = 0;
    private int targetPort = 0;

    public LogUtil getLog() {
        return log;
    }

    public void setTestMode(int caseId, int resultId, String udId, String type, String sessionId) {
        log.caseId = caseId;
        log.resultId = resultId;
        log.udId = udId;
        log.type = type;
        log.sessionId = sessionId;
    }

    public void setGlobalParams(JSONObject jsonObject) {
        globalParams = jsonObject;
    }

    /**
     * @param iDevice
     * @return void
     * @author ZhouYiXun
     * @des 启动安卓驱动，连接设备
     * @date 2021/8/16 20:01
     */
    public void startAndroidDriver(IDevice iDevice, int uiaPort) throws Exception {
        this.iDevice = iDevice;
        try {
            androidDriver = new AndroidDriver("http://127.0.0.1:" + uiaPort);
            androidDriver.disableLog();
            log.sendStepLog(StepType.PASS, "连接设备驱动成功", "");
        } catch (Exception e) {
            log.sendStepLog(StepType.ERROR, "连接设备驱动失败！", "");
            setResultDetailStatus(ResultDetailStatus.FAIL);
            throw e;
        }
        log.androidInfo("Android", iDevice.getProperty(IDevice.PROP_BUILD_VERSION),
                iDevice.getSerialNumber(), iDevice.getProperty(IDevice.PROP_DEVICE_MANUFACTURER),
                iDevice.getProperty(IDevice.PROP_DEVICE_MODEL),
                AndroidDeviceBridgeTool.getScreenSize(iDevice));
    }

    /**
     * @return void
     * @author ZhouYiXun
     * @des 关闭driver
     * @date 2021/8/16 20:21
     */
    public void closeAndroidDriver() {
        try {
            if (chromeDriver != null) {
                chromeDriver.quit();
            }
            if (pocoDriver != null) {
                pocoDriver.closeDriver();
                pocoDriver = null;
            }
            if (androidDriver != null) {
                androidDriver.closeDriver();
                log.sendStepLog(StepType.PASS, "退出连接设备", "");
            }
        } catch (Exception e) {
            log.sendStepLog(StepType.WARN, "测试终止异常！请检查设备连接状态", "");
            setResultDetailStatus(ResultDetailStatus.WARN);
            e.printStackTrace();
        } finally {
            Thread s = AndroidThreadMap.getMap().get(String.format("%s-uia-thread", iDevice.getSerialNumber()));
            if (s != null) {
                s.interrupt();
            }
            AndroidDeviceBridgeTool.clearWebView(iDevice);
        }
    }

    public void waitDevice(int waitCount) {
        log.sendStepLog(StepType.INFO, "设备非空闲状态！第" + waitCount + "次等待连接...", "");
    }

    public void waitDeviceTimeOut() {
        log.sendStepLog(StepType.ERROR, "等待设备超时！测试跳过！", "");
        //测试标记为异常
        setResultDetailStatus(ResultDetailStatus.WARN);
    }

    public String getUdId() {
        return iDevice.getSerialNumber();
    }

    public AndroidDriver getAndroidDriver() {
        return androidDriver;
    }

    /**
     * @param status
     * @return void
     * @author ZhouYiXun
     * @des 设置测试状态
     * @date 2021/8/16 23:46
     */
    public void setResultDetailStatus(int status) {
        if (status > this.status) {
            this.status = status;
        }
    }

    public void sendStatus() {
        log.sendStatusLog(status);
    }

    //判断有无出错
    public int getStatus() {
        return status;
    }

    //调试每次重设状态
    public void resetResultDetailStatus() {
        status = 1;
    }

    /**
     * @return boolean
     * @author ZhouYiXun
     * @des 检测是否低电量
     * @date 2021/8/16 23:16
     */
    public boolean getBattery() {
        String battery = AndroidDeviceBridgeTool.executeCommand(iDevice, "dumpsys battery");
        String realLevel = battery.substring(battery.indexOf("level")).trim();
        int level = BytesTool.getInt(realLevel.substring(7, realLevel.indexOf("\n")));
        if (level <= 10) {
            log.sendStepLog(StepType.ERROR, "设备电量过低!", "跳过本次测试...");
            return true;
        } else {
            return false;
        }
    }

    private int xpathId = 1;

    /**
     * @return com.alibaba.fastjson.JSONArray
     * @author ZhouYiXun
     * @des 获取页面xpath信息
     * @date 2021/8/16 23:16
     */
    public JSONArray getResource() {
        try {
            JSONArray elementList = new JSONArray();
            Document doc = Jsoup.parse(androidDriver.getPageSource());
            String xpath = "/hierarchy";
            elementList.addAll(getChildren(doc.body().children().get(0).children(), xpath));
            xpathId = 1;
            return elementList;
        } catch (SonicRespException e) {
            e.printStackTrace();
            return null;
        }
    }

    /**
     * @param elements
     * @param xpath    父级节点xpath
     * @return com.alibaba.fastjson.JSONArray
     * @author ZhouYiXun
     * @des 获取子节点信息
     * @date 2021/8/16 23:36
     */
    public JSONArray getChildren(org.jsoup.select.Elements elements, String xpath) {
        JSONArray elementList = new JSONArray();
        for (int i = 0; i < elements.size(); i++) {
            JSONObject ele = new JSONObject();
            int tagCount = 0;
            int siblingIndex = 0;
            String indexXpath;
            for (int j = 0; j < elements.size(); j++) {
                if (elements.get(j).attr("class").equals(elements.get(i).attr("class"))) {
                    tagCount++;
                }
                if (i == j) {
                    siblingIndex = tagCount;
                }
            }
            if (tagCount == 1) {
                indexXpath = xpath + "/" + elements.get(i).attr("class");
            } else {
                indexXpath = xpath + "/" + elements.get(i).attr("class") + "[" + siblingIndex + "]";
            }
            ele.put("id", xpathId);
            xpathId++;
            ele.put("label", "<" + elements.get(i).attr("class") + ">");
            JSONObject detail = new JSONObject();
            detail.put("xpath", indexXpath);
            for (Attribute attr : elements.get(i).attributes()) {
                if (attr.getKey().equals("bounds")) {
                    String bounds = attr.getValue().replace("][", ":");
                    String pointStart = bounds.substring(1, bounds.indexOf(":"));
                    String pointEnd = bounds.substring(bounds.indexOf(":") + 1, bounds.indexOf("]"));
                    detail.put("bStart", pointStart);
                    detail.put("bEnd", pointEnd);
                }
                detail.put(attr.getKey(), attr.getValue());
            }
            ele.put("detail", detail);
            if (elements.get(i).children().size() > 0) {
                ele.put("children", getChildren(elements.get(i).children(), indexXpath));
            }
            elementList.add(ele);
        }
        return elementList;
    }

    public void install(HandleDes handleDes, String path) {
        handleDes.setStepDes("安装应用");
        path = TextHandler.replaceTrans(path, globalParams);
        handleDes.setDetail("App安装路径： " + path);
        File localFile = new File(path);
        try {
            if (path.contains("http")) {
                localFile = DownloadTool.download(path);
            }
            log.sendStepLog(StepType.INFO, "", "开始安装App，请稍后...");
            AndroidDeviceBridgeTool.install(iDevice, localFile.getAbsolutePath());
        } catch (Exception e) {
            handleDes.setE(e);
        }
    }

    public void uninstall(HandleDes handleDes, String appPackage) {
        handleDes.setStepDes("卸载应用");
        appPackage = TextHandler.replaceTrans(appPackage, globalParams);
        handleDes.setDetail("App包名： " + appPackage);
        try {
            AndroidDeviceBridgeTool.uninstall(iDevice, appPackage);
        } catch (Exception e) {
            handleDes.setE(e);
        }
    }

    /**
     * @param packageName
     * @return void
     * @author ZhouYiXun
     * @des 终止app
     * @date 2021/8/16 23:46
     */
    public void terminate(HandleDes handleDes, String packageName) {
        handleDes.setStepDes("终止应用");
        packageName = TextHandler.replaceTrans(packageName, globalParams);
        handleDes.setDetail("应用包名： " + packageName);
        try {
            AndroidDeviceBridgeTool.forceStop(iDevice, packageName);
        } catch (Exception e) {
            handleDes.setE(e);
        }
    }

    public void appReset(HandleDes handleDes, String bundleId) {
        handleDes.setStepDes("清空App内存缓存");
        bundleId = TextHandler.replaceTrans(bundleId, globalParams);
        handleDes.setDetail("清空 " + bundleId);
        if (iDevice != null) {
            AndroidDeviceBridgeTool.executeCommand(iDevice, "pm clear " + bundleId);
        }
    }

    public void openApp(HandleDes handleDes, String appPackage) {
        handleDes.setStepDes("打开应用");
        appPackage = TextHandler.replaceTrans(appPackage, globalParams);
        handleDes.setDetail("App包名： " + appPackage);
        try {
            AndroidDeviceBridgeTool.activateApp(iDevice, appPackage);
        } catch (Exception e) {
            handleDes.setE(e);
        }
    }

    public void rotateDevice(HandleDes handleDes, String text) {
        try {
            String s = "";
            handleDes.setDetail("");
            switch (text) {
                case "screenSub":
                    s = "sub";
                    handleDes.setStepDes("左转屏幕");
                    break;
                case "screenAdd":
                    s = "add";
                    handleDes.setStepDes("右转屏幕");
                    break;
                case "screenAbort":
                    s = "abort";
                    handleDes.setStepDes("关闭自动旋转");
                    break;
            }
            AndroidDeviceBridgeTool.screen(iDevice, s);
        } catch (Exception e) {
            handleDes.setE(e);
        }
    }

    public void lock(HandleDes handleDes) {
        handleDes.setStepDes("锁定屏幕");
        handleDes.setDetail("");
        try {
            AndroidDeviceBridgeTool.pressKey(iDevice, 26);
        } catch (Exception e) {
            handleDes.setE(e);
        }
    }

    public void unLock(HandleDes handleDes) {
        handleDes.setStepDes("解锁屏幕");
        handleDes.setDetail("");
        try {
            AndroidDeviceBridgeTool.pressKey(iDevice, 26);
        } catch (Exception e) {
            handleDes.setE(e);
        }
    }

    public void airPlaneMode(HandleDes handleDes, boolean enable) {
        handleDes.setStepDes("切换飞行模式");
        handleDes.setDetail(enable ? "打开" : "关闭");
        try {
            if (enable) {
                AndroidDeviceBridgeTool.executeCommand(iDevice, "settings put global airplane_mode_on 1");
            } else {
                AndroidDeviceBridgeTool.executeCommand(iDevice, "settings put global airplane_mode_on 0");
            }
        } catch (Exception e) {
            handleDes.setE(e);
        }
    }

    public void wifiMode(HandleDes handleDes, boolean enable) {
        handleDes.setStepDes("开关WIFI");
        handleDes.setDetail(enable ? "打开" : "关闭");
        try {
            if (enable) {
                AndroidDeviceBridgeTool.executeCommand(iDevice, "svc wifi enable");
            } else {
                AndroidDeviceBridgeTool.executeCommand(iDevice, "svc wifi disable");
            }
        } catch (Exception e) {
            handleDes.setE(e);
        }
    }

    public void locationMode(HandleDes handleDes, boolean enable) {
        handleDes.setStepDes("切换位置服务");
        handleDes.setDetail("");
        try {
            if (enable) {
                AndroidDeviceBridgeTool.executeCommand(iDevice, "settings put secure location_providers_allowed +gps");
            } else {
                AndroidDeviceBridgeTool.executeCommand(iDevice, "settings put secure location_providers_allowed -gps");
            }
        } catch (Exception e) {
            handleDes.setE(e);
        }
    }

    public void asserts(HandleDes handleDes, String actual, String expect, String type) {
        handleDes.setDetail("真实值： " + actual + " 期望值： " + expect);
        handleDes.setStepDes("");
        try {
            switch (type) {
                case "assertEquals":
                    handleDes.setStepDes("断言验证(相等)");
                    assertEquals(actual, expect);
                    break;
                case "assertTrue":
                    handleDes.setStepDes("断言验证(包含)");
                    assertTrue(actual.contains(expect));
                    break;
                case "assertNotTrue":
                    handleDes.setStepDes("断言验证(不包含)");
                    assertFalse(actual.contains(expect));
                    break;
            }
        } catch (AssertionError e) {
            handleDes.setE(e);
        }
    }

    public String getText(HandleDes handleDes, String des, String selector, String pathValue) {
        String s = "";
        handleDes.setStepDes("获取" + des + "文本");
        handleDes.setDetail("获取" + selector + ":" + pathValue + "文本");
        try {
            s = findEle(selector, pathValue).getText();
            log.sendStepLog(StepType.INFO, "", "文本获取结果: " + s);
        } catch (Exception e) {
            handleDes.setE(e);
        }
        return s;
    }

    public void toWebView(HandleDes handleDes, String packageName, String process) {
        handleDes.setStepDes("切换到" + packageName + " WebView");
        handleDes.setDetail("AndroidProcess: " + process);
        try {
            if (chromeDriver != null) {
                chromeDriver.quit();
            }
            ChromeDriverService chromeDriverService = new ChromeDriverService.Builder().usingAnyFreePort()
                    .usingDriverExecutable(AndroidDeviceBridgeTool.getChromeDriver(iDevice, packageName)).build();
            ChromeOptions chromeOptions = new ChromeOptions();
            chromeOptions.setExperimentalOption("androidDeviceSerial", iDevice.getSerialNumber());
            chromeOptions.setExperimentalOption("androidPackage", packageName);
            if (process != null && process.length() > 0) {
                chromeOptions.setExperimentalOption("androidProcess", process);
            }
            chromeOptions.setExperimentalOption("androidUseRunningApp", true);
            chromeDriver = new ChromeDriver(chromeDriverService, chromeOptions);
        } catch (Exception e) {
            handleDes.setE(e);
        }
    }

    public void click(HandleDes handleDes, String des, String selector, String pathValue) {
        handleDes.setStepDes("点击" + des);
        handleDes.setDetail("点击" + selector + ": " + pathValue);
        try {
            findEle(selector, pathValue).click();
        } catch (Exception e) {
            handleDes.setE(e);
        }
    }

    public void sendKeys(HandleDes handleDes, String des, String selector, String pathValue, String keys) {
        keys = TextHandler.replaceTrans(keys, globalParams);
        handleDes.setStepDes("对" + des + "输入内容");
        handleDes.setDetail("对" + selector + ": " + pathValue + " 输入: " + keys);
        try {
            findEle(selector, pathValue).sendKeys(keys);
        } catch (Exception e) {
            handleDes.setE(e);
        }
    }

    public void sendKeysByActions(HandleDes handleDes, String des, String selector, String pathValue, String keys) {
        keys = TextHandler.replaceTrans(keys, globalParams);
        handleDes.setStepDes("对" + des + "输入内容");
        handleDes.setDetail("对" + selector + ": " + pathValue + " 输入: " + keys);
        try {
            AndroidElement androidElement = findEle(selector, pathValue);
            if (androidElement != null) {
                androidElement.click();
                androidDriver.sendKeys(keys);
            }
        } catch (Exception e) {
            handleDes.setE(e);
        }
    }

    public void getTextAndAssert(HandleDes handleDes, String des, String selector, String pathValue, String expect) {
        handleDes.setStepDes("获取" + des + "文本");
        handleDes.setDetail("获取" + selector + ":" + pathValue + "文本");
        try {
            String s = findEle(selector, pathValue).getText();
            log.sendStepLog(StepType.INFO, "", "文本获取结果: " + s);
            try {
                expect = TextHandler.replaceTrans(expect, globalParams);
                assertEquals(s, expect);
                log.sendStepLog(StepType.INFO, "验证文本", "真实值： " + s + " 期望值： " + expect);
            } catch (AssertionError e) {
                log.sendStepLog(StepType.ERROR, "验证" + des + "文本失败！", "");
                handleDes.setE(e);
            }
        } catch (Exception e) {
            handleDes.setE(e);
        }
    }

    public void longPressPoint(HandleDes handleDes, String des, String xy, int time) {
        double x = Double.parseDouble(xy.substring(0, xy.indexOf(",")));
        double y = Double.parseDouble(xy.substring(xy.indexOf(",") + 1));
        int[] point = computedPoint(x, y);
        handleDes.setStepDes("长按" + des);
        handleDes.setDetail("长按坐标" + time + "毫秒 (" + point[0] + "," + point[1] + ")");
        try {
            AndroidDeviceBridgeTool.executeCommand(iDevice, String.format("input swipe %d %d %d %d %d", point[0], point[1], point[0], point[1], time));
        } catch (Exception e) {
            handleDes.setE(e);
        }
    }

    public void keyCode(HandleDes handleDes, String key) {
        keyCode(handleDes, AndroidKey.valueOf(key).getCode());
    }

    public void keyCode(HandleDes handleDes, int key) {
        handleDes.setStepDes("按系统按键" + key + "键");
        handleDes.setDetail("");
        try {
            if (iDevice != null) {
                AndroidDeviceBridgeTool.pressKey(iDevice, key);
            }
        } catch (Exception e) {
            handleDes.setE(e);
        }
    }

    public void tap(HandleDes handleDes, String des, String xy) {
        double x = Double.parseDouble(xy.substring(0, xy.indexOf(",")));
        double y = Double.parseDouble(xy.substring(xy.indexOf(",") + 1));
        int[] point = computedPoint(x, y);
        handleDes.setStepDes("点击" + des);
        handleDes.setDetail("点击坐标(" + point[0] + "," + point[1] + ")");
        try {
            AndroidDeviceBridgeTool.executeCommand(iDevice, String.format("input tap %d %d", point[0], point[1]));
        } catch (Exception e) {
            handleDes.setE(e);
        }
    }

    public void swipePoint(HandleDes handleDes, String des1, String xy1, String des2, String xy2) {
        double x1 = Double.parseDouble(xy1.substring(0, xy1.indexOf(",")));
        double y1 = Double.parseDouble(xy1.substring(xy1.indexOf(",") + 1));
        int[] point1 = computedPoint(x1, y1);
        double x2 = Double.parseDouble(xy2.substring(0, xy2.indexOf(",")));
        double y2 = Double.parseDouble(xy2.substring(xy2.indexOf(",") + 1));
        int[] point2 = computedPoint(x2, y2);
        handleDes.setStepDes("滑动拖拽" + des1 + "到" + des2);
        handleDes.setDetail("拖动坐标(" + point1[0] + "," + point1[1] + ")到(" + point2[0] + "," + point2[1] + ")");
        try {
            AndroidDeviceBridgeTool.executeCommand(iDevice, String.format("input swipe %d %d %d %d %d", point1[0], point1[1], point2[0], point2[1], 300));
        } catch (Exception e) {
            handleDes.setE(e);
        }
    }

    public void swipe(HandleDes handleDes, String des, String selector, String pathValue, String des2, String selector2, String pathValue2) {
        try {
            AndroidElement webElement = findEle(selector, pathValue);
            AndroidElement webElement2 = findEle(selector2, pathValue2);
            int x1 = webElement.getRect().getX();
            int y1 = webElement.getRect().getY();
            int x2 = webElement2.getRect().getX();
            int y2 = webElement2.getRect().getY();
            handleDes.setStepDes("滑动拖拽" + des + "到" + des2);
            handleDes.setDetail("拖动坐标(" + x1 + "," + y1 + ")到(" + x2 + "," + y2 + ")");
            AndroidDeviceBridgeTool.executeCommand(iDevice, String.format("input swipe %d %d %d %d %d", x1, y1, x2, y2, 300));
        } catch (Exception e) {
            handleDes.setE(e);
        }
    }

    public void longPress(HandleDes handleDes, String des, String selector, String pathValue, int time) {
        handleDes.setStepDes("长按" + des);
        handleDes.setDetail("长按控件元素" + time + "毫秒 ");
        try {
            AndroidElement webElement = findEle(selector, pathValue);
            int x = webElement.getRect().getX();
            int y = webElement.getRect().getY();
            AndroidDeviceBridgeTool.executeCommand(iDevice, String.format("input swipe %d %d %d %d %d", x, y, x, y, time));
        } catch (Exception e) {
            handleDes.setE(e);
        }
    }

    public void clear(HandleDes handleDes, String des, String selector, String pathValue) {
        handleDes.setStepDes("清空" + des);
        handleDes.setDetail("清空" + selector + ": " + pathValue);
        try {
            findEle(selector, pathValue).clear();
        } catch (Exception e) {
            handleDes.setE(e);
        }
    }

    public void isExistEle(HandleDes handleDes, String des, String selector, String pathValue, boolean expect) {
        handleDes.setStepDes("判断控件 " + des + " 是否存在");
        handleDes.setDetail("期望值：" + (expect ? "存在" : "不存在"));
        boolean hasEle = false;
        try {
            AndroidElement w = findEle(selector, pathValue);
            if (w != null) {
                hasEle = true;
            }
        } catch (Exception e) {
        }
        try {
            assertEquals(hasEle, expect);
        } catch (AssertionError e) {
            handleDes.setE(e);
        }
    }

    public void getTitle(HandleDes handleDes, String expect) {
        String title = chromeDriver.getTitle();
        handleDes.setStepDes("验证网页标题");
        handleDes.setDetail("标题：" + title + "，期望值：" + expect);
        try {
            assertEquals(title, expect);
        } catch (AssertionError e) {
            handleDes.setE(e);
        }
    }

    public void getActivity(HandleDes handleDes, String expect) {
        expect = TextHandler.replaceTrans(expect, globalParams);
        String currentActivity = AndroidDeviceBridgeTool.getCurrentActivity(iDevice);
        handleDes.setStepDes("验证当前Activity");
        handleDes.setDetail("activity：" + currentActivity + "，期望值：" + expect);
        try {
            assertEquals(currentActivity, expect);
        } catch (AssertionError e) {
            handleDes.setE(e);
        }
    }

    public void getElementAttr(HandleDes handleDes, String des, String selector, String pathValue, String attr, String expect) {
        handleDes.setStepDes("验证控件 " + des + " 属性");
        handleDes.setDetail("属性：" + attr + "，期望值：" + expect);
        try {
            String attrValue = findEle(selector, pathValue).getAttribute(attr);
            log.sendStepLog(StepType.INFO, "", attr + " 属性获取结果: " + attrValue);
            try {
                assertEquals(attrValue, expect);
            } catch (AssertionError e) {
                handleDes.setE(e);
            }
        } catch (Exception e) {
            handleDes.setE(e);
        }
    }

    public void clickByImg(HandleDes handleDes, String des, String pathValue) throws Exception {
        handleDes.setStepDes("点击图片" + des);
        handleDes.setDetail(pathValue);
        File file = null;
        if (pathValue.startsWith("http")) {
            try {
                file = DownloadTool.download(pathValue);
            } catch (Exception e) {
                handleDes.setE(e);
                return;
            }
        }
        FindResult findResult = null;
        try {
            SIFTFinder siftFinder = new SIFTFinder();
            findResult = siftFinder.getSIFTFindResult(file, getScreenToLocal(), true);
        } catch (Exception e) {
            log.sendStepLog(StepType.WARN, "SIFT图像算法出错，切换算法中...",
                    "");
        }
        if (findResult != null) {
            String url = UploadTools.upload(findResult.getFile(), "imageFiles");
            log.sendStepLog(StepType.INFO, "图片定位到坐标：(" + findResult.getX() + "," + findResult.getY() + ")  耗时：" + findResult.getTime() + " ms",
                    url);
        } else {
            log.sendStepLog(StepType.INFO, "SIFT算法无法定位图片，切换AKAZE算法中...",
                    "");
            try {
                AKAZEFinder akazeFinder = new AKAZEFinder();
                findResult = akazeFinder.getAKAZEFindResult(file, getScreenToLocal(), true);
            } catch (Exception e) {
                log.sendStepLog(StepType.WARN, "AKAZE图像算法出错，切换模版匹配算法中...",
                        "");
            }
            if (findResult != null) {
                String url = UploadTools.upload(findResult.getFile(), "imageFiles");
                log.sendStepLog(StepType.INFO, "图片定位到坐标：(" + findResult.getX() + "," + findResult.getY() + ")  耗时：" + findResult.getTime() + " ms",
                        url);
            } else {
                log.sendStepLog(StepType.INFO, "AKAZE算法无法定位图片，切换模版匹配算法中...",
                        "");
                try {
                    TemMatcher temMatcher = new TemMatcher();
                    findResult = temMatcher.getTemMatchResult(file, getScreenToLocal(), true);
                } catch (Exception e) {
                    log.sendStepLog(StepType.WARN, "模版匹配算法出错",
                            "");
                }
                if (findResult != null) {
                    String url = UploadTools.upload(findResult.getFile(), "imageFiles");
                    log.sendStepLog(StepType.INFO, "图片定位到坐标：(" + findResult.getX() + "," + findResult.getY() + ")  耗时：" + findResult.getTime() + " ms",
                            url);
                } else {
                    handleDes.setE(new Exception("图片定位失败！"));
                }
            }
        }
        if (findResult != null) {
            try {
                AndroidDeviceBridgeTool.executeCommand(iDevice, String.format("input tap %d %d", findResult.getX(), findResult.getY()));
            } catch (Exception e) {
                log.sendStepLog(StepType.ERROR, "点击" + des + "失败！", "");
                handleDes.setE(e);
            }
        }
    }

    public void readText(HandleDes handleDes, String language, String text) throws Exception {
//        TextReader textReader = new TextReader();
//        String result = textReader.getTessResult(getScreenToLocal(), language);
//        log.sendStepLog(StepType.INFO, "",
//                "图像文字识别结果：<br>" + result);
//        String filter = result.replaceAll(" ", "");
        handleDes.setStepDes("图像文字识别");
        handleDes.setDetail("（该功能暂时关闭）期望包含文本：" + text);
//        if (!filter.contains(text)) {
//            handleDes.setE(new Exception("图像文字识别不通过！"));
//        }
    }

    public void toHandle(HandleDes handleDes, String titleName) throws Exception {
        handleDes.setStepDes("切换Handle");
        handleDes.setDetail("");
        Thread.sleep(1000);
        Set<String> handle = chromeDriver.getWindowHandles();
        String ha;
        for (int i = 1; i <= handle.size(); i++) {
            ha = (String) handle.toArray()[handle.size() - i];
            try {
                chromeDriver.switchTo().window(ha);
            } catch (Exception e) {
            }
            if (chromeDriver.getTitle().equals(titleName)) {
                handleDes.setDetail("切换到Handle:" + ha);
                log.sendStepLog(StepType.INFO, "页面标题:" + chromeDriver.getTitle(), "");
                break;
            }
        }
    }

    public File getScreenToLocal() {
        File folder = new File("test-output");
        if (!folder.exists()) {
            folder.mkdirs();
        }
        File output = new File(folder + File.separator + log.udId + Calendar.getInstance().getTimeInMillis() + ".png");
        try {
            byte[] bt = androidDriver.screenshot();
            FileImageOutputStream imageOutput = new FileImageOutputStream(output);
            imageOutput.write(bt, 0, bt.length);
            imageOutput.close();
        } catch (Exception e) {
            e.printStackTrace();
        }
        return output;
    }

    public void checkImage(HandleDes handleDes, String des, String pathValue, double matchThreshold) throws Exception {
        try {
            log.sendStepLog(StepType.INFO, "开始检测" + des + "兼容", "检测与当前设备截图相似度，期望相似度为" + matchThreshold + "%");
            File file = null;
            if (pathValue.startsWith("http")) {
                file = DownloadTool.download(pathValue);
            }
            SimilarityChecker similarityChecker = new SimilarityChecker();
            double score = similarityChecker.getSimilarMSSIMScore(file, getScreenToLocal(), true);
            handleDes.setStepDes("检测" + des + "图片相似度");
            handleDes.setDetail("相似度为" + score * 100 + "%");
            if (score == 0) {
                handleDes.setE(new Exception("图片相似度检测不通过！比对图片分辨率不一致！"));
            } else if (score < (matchThreshold / 100)) {
                handleDes.setE(new Exception("图片相似度检测不通过！expect " + matchThreshold + " but " + score * 100));
            }
        } catch (Exception e) {
            handleDes.setE(e);
        }
    }

    public void exceptionLog(Throwable e) {
        log.sendStepLog(StepType.WARN, "", "异常信息： " + e.fillInStackTrace().toString());
    }

    public void errorScreen() {
        try {
            File folder = new File("test-output");
            if (!folder.exists()) {
                folder.mkdirs();
            }
            byte[] bt = androidDriver.screenshot();
            File output = new File(folder + File.separator + UUID.randomUUID() + ".png");
            FileImageOutputStream imageOutput = new FileImageOutputStream(output);
            imageOutput.write(bt, 0, bt.length);
            imageOutput.close();
            log.sendStepLog(StepType.WARN, "获取异常截图", UploadTools
                    .upload(output, "imageFiles"));
        } catch (Exception e) {
            log.sendStepLog(StepType.ERROR, "捕获截图失败", "");
        }
    }

    public String stepScreen(HandleDes handleDes) {
        handleDes.setStepDes("获取截图");
        handleDes.setDetail("");
        String url = "";
        try {
            File folder = new File("test-output");
            if (!folder.exists()) {
                folder.mkdirs();
            }
            File output = new File(folder + File.separator + iDevice.getSerialNumber() + Calendar.getInstance().getTimeInMillis() + ".png");
            byte[] bt = androidDriver.screenshot();
            FileImageOutputStream imageOutput = new FileImageOutputStream(output);
            imageOutput.write(bt, 0, bt.length);
            imageOutput.close();
            url = UploadTools.upload(output, "imageFiles");
            handleDes.setDetail(url);
        } catch (Exception e) {
            handleDes.setE(e);
        }
        return url;
    }

    public Set<String> getWebView() {
        Set<String> webView = new HashSet<>();
        List<JSONObject> result = AndroidDeviceBridgeTool.getWebView(iDevice);
        if (result.size() > 0) {
            for (JSONObject j : result) {
                webView.add(j.getString("package"));
            }
        }
        AndroidDeviceBridgeTool.clearWebView(iDevice);
        return webView;
    }

    public void pause(HandleDes handleDes, int time) {
        handleDes.setStepDes("强制等待");
        handleDes.setDetail("等待" + time + " ms");
        try {
            Thread.sleep(time);
        } catch (InterruptedException e) {
            handleDes.setE(e);
        }
    }

    public void runMonkey(HandleDes handleDes, JSONObject content, List<JSONObject> text) {
        handleDes.setStepDes("运行随机事件测试完毕");
        handleDes.setDetail("");
        String packageName = content.getString("packageName");
        int pctNum = content.getInteger("pctNum");
        if (!AndroidDeviceBridgeTool.executeCommand(iDevice, "pm list package").contains(packageName)) {
            log.sendStepLog(StepType.ERROR, "应用未安装！", "设备未安装 " + packageName);
            handleDes.setE(new Exception("未安装应用"));
            return;
        }
        JSONArray options = content.getJSONArray("options");
        WindowSize windowSize = null;
        try {
            windowSize = androidDriver.getWindowSize();
        } catch (SonicRespException e) {
            e.printStackTrace();
        }
        int width = windowSize.getWidth();
        int height = windowSize.getHeight();
        int sleepTime = 50;
        int systemEvent = 0;
        int tapEvent = 0;
        int longPressEvent = 0;
        int swipeEvent = 0;
        int navEvent = 0;
        boolean isOpenH5Listener = false;
        boolean isOpenPackageListener = false;
        boolean isOpenActivityListener = false;
        boolean isOpenNetworkListener = false;
        if (!options.isEmpty()) {
            for (int i = options.size() - 1; i >= 0; i--) {
                JSONObject jsonOption = (JSONObject) options.get(i);
                if (jsonOption.getString("name").equals("sleepTime")) {
                    sleepTime = jsonOption.getInteger("value");
                }
                if (jsonOption.getString("name").equals("systemEvent")) {
                    systemEvent = jsonOption.getInteger("value");
                }
                if (jsonOption.getString("name").equals("tapEvent")) {
                    tapEvent = jsonOption.getInteger("value");
                }
                if (jsonOption.getString("name").equals("longPressEvent")) {
                    longPressEvent = jsonOption.getInteger("value");
                }
                if (jsonOption.getString("name").equals("swipeEvent")) {
                    swipeEvent = jsonOption.getInteger("value");
                }
                if (jsonOption.getString("name").equals("navEvent")) {
                    navEvent = jsonOption.getInteger("value");
                }
                if (jsonOption.getString("name").equals("isOpenH5Listener")) {
                    isOpenH5Listener = jsonOption.getBoolean("value");
                }
                if (jsonOption.getString("name").equals("isOpenPackageListener")) {
                    isOpenPackageListener = jsonOption.getBoolean("value");
                }
                if (jsonOption.getString("name").equals("isOpenActivityListener")) {
                    isOpenActivityListener = jsonOption.getBoolean("value");
                }
                if (jsonOption.getString("name").equals("isOpenNetworkListener")) {
                    isOpenNetworkListener = jsonOption.getBoolean("value");
                }
                options.remove(options.get(i));
            }
        }
        int finalSleepTime = sleepTime;
        int finalTapEvent = tapEvent;
        int finalLongPressEvent = longPressEvent;
        int finalSwipeEvent = swipeEvent;
        int finalSystemEvent = systemEvent;
        int finalNavEvent = navEvent;
        Future<?> randomThread = AndroidDeviceThreadPool.cachedThreadPool.submit(() -> {
                    log.sendStepLog(StepType.INFO, "", "随机事件数：" + pctNum +
                            "<br>目标应用：" + packageName
                            + "<br>用户操作时延：" + finalSleepTime + " ms"
                            + "<br>轻触事件权重：" + finalTapEvent
                            + "<br>长按事件权重：" + finalLongPressEvent
                            + "<br>滑动事件权重：" + finalSwipeEvent
                            + "<br>物理按键事件权重：" + finalSystemEvent
                            + "<br>系统事件权重：" + finalNavEvent
                    );
                    openApp(new HandleDes(), packageName);
                    int totalCount = finalSystemEvent + finalTapEvent + finalLongPressEvent + finalSwipeEvent + finalNavEvent;
                    for (int i = 0; i < pctNum; i++) {
                        try {
                            int random = new Random().nextInt(totalCount);
                            if (random >= 0 && random < finalSystemEvent) {
                                int key = new Random().nextInt(9);
                                String keyType = "";
                                switch (key) {
                                    case 0:
                                        keyType = "HOME";
                                        break;
                                    case 1:
                                        keyType = "BACK";
                                        break;
                                    case 2:
                                        keyType = "MENU";
                                        break;
                                    case 3:
                                        keyType = "APP_SWITCH";
                                        break;
                                    case 4:
                                        keyType = "BRIGHTNESS_DOWN";
                                        break;
                                    case 5:
                                        keyType = "BRIGHTNESS_UP";
                                        break;
                                    case 6:
                                        keyType = "VOLUME_UP";
                                        break;
                                    case 7:
                                        keyType = "VOLUME_DOWN";
                                        break;
                                    case 8:
                                        keyType = "VOLUME_MUTE";
                                        break;
                                }
                                AndroidDeviceBridgeTool.pressKey(iDevice, AndroidKey.valueOf(keyType).getCode());
                            }
                            if (random >= finalSystemEvent && random < (finalSystemEvent + finalTapEvent)) {
                                int x = new Random().nextInt(width - 60) + 60;
                                int y = new Random().nextInt(height - 60) + 60;
                                AndroidDeviceBridgeTool.executeCommand(iDevice, String.format("input tap %d %d", x, y));
                            }
                            if (random >= (finalSystemEvent + finalTapEvent) && random < (finalSystemEvent + finalTapEvent + finalLongPressEvent)) {
                                int x = new Random().nextInt(width - 60) + 60;
                                int y = new Random().nextInt(height - 60) + 60;
                                AndroidDeviceBridgeTool.executeCommand(iDevice, String.format("input swipe %d %d %d %d %d", x, y, x, y, (new Random().nextInt(3) + 1) * 1000));
                            }
                            if (random >= (finalSystemEvent + finalTapEvent + finalLongPressEvent) && random < (finalSystemEvent + finalTapEvent + finalLongPressEvent + finalSwipeEvent)) {
                                int x1 = new Random().nextInt(width - 60) + 60;
                                int y1 = new Random().nextInt(height - 80) + 80;
                                int x2 = new Random().nextInt(width - 60) + 60;
                                int y2 = new Random().nextInt(height - 80) + 80;
                                AndroidDeviceBridgeTool.executeCommand(iDevice, String.format("input swipe %d %d %d %d %d", x1, y1, x2, y2, 200));
                            }
                            if (random >= (finalSystemEvent + finalTapEvent + finalLongPressEvent + finalSwipeEvent) && random < (finalSystemEvent + finalTapEvent + finalLongPressEvent + finalSwipeEvent + finalNavEvent)) {
                                int a = new Random().nextInt(1);
                                if (a == 1) {
                                    AndroidDeviceBridgeTool.executeCommand(iDevice, "svc wifi enable");
                                } else {
                                    AndroidDeviceBridgeTool.executeCommand(iDevice, "svc wifi disable");
                                }
                            }
                            Thread.sleep(finalSleepTime);
                        } catch (Throwable e) {
                            e.printStackTrace();
                        }
                    }
                }
        );
        Boolean finalIsOpenH5Listener = isOpenH5Listener;
        Future<?> H5Listener = AndroidDeviceThreadPool.cachedThreadPool.submit(() -> {
                    if (finalIsOpenH5Listener) {
                        int h5Time = 0;
                        while (!randomThread.isDone()) {
                            try {
                                Thread.sleep(8000);
                            } catch (InterruptedException e) {
                                e.printStackTrace();
                            }
                            try {
                                if (androidDriver.findElementList(AndroidSelector.CLASS_NAME, "android.webkit.WebView").size() > 0) {
                                    h5Time++;
                                    AndroidDeviceBridgeTool.executeCommand(iDevice, "input keyevent 4");
                                } else {
                                    h5Time = 0;
                                }
                                if (h5Time >= 12) {
                                    AndroidDeviceBridgeTool.forceStop(iDevice, packageName);
                                    h5Time = 0;
                                }
                            } catch (Throwable e) {
                                e.printStackTrace();
                            }
                        }
                    }
                }
        );
        boolean finalIsOpenPackageListener = isOpenPackageListener;
        Future<?> packageListener = AndroidDeviceThreadPool.cachedThreadPool.submit(() -> {
                    if (finalIsOpenPackageListener) {
                        while (!randomThread.isDone()) {
                            int waitTime = 0;
                            while (waitTime <= 10 && (!randomThread.isDone())) {
                                try {
                                    Thread.sleep(5000);
                                } catch (InterruptedException e) {
                                    e.printStackTrace();
                                }
                                if (!AndroidDeviceBridgeTool.getCurrentActivity(iDevice).contains(packageName)) {
                                    AndroidDeviceBridgeTool.activateApp(iDevice, packageName);
                                }
                                waitTime++;
                            }
                            AndroidDeviceBridgeTool.activateApp(iDevice, packageName);
                        }
                    }
                }
        );
        boolean finalIsOpenActivityListener = isOpenActivityListener;
        Future<?> activityListener = AndroidDeviceThreadPool.cachedThreadPool.submit(() -> {
                    if (finalIsOpenActivityListener) {
                        if (text.isEmpty()) {
                            return;
                        }
                        Set<String> blackList = new HashSet<>();
                        for (JSONObject activities : text) {
                            blackList.add(activities.getString("name"));
                        }
                        while (!randomThread.isDone()) {
                            try {
                                Thread.sleep(8000);
                            } catch (InterruptedException e) {
                                e.printStackTrace();
                            }
                            if (blackList.contains(AndroidDeviceBridgeTool.getCurrentActivity(iDevice))) {
                                AndroidDeviceBridgeTool.executeCommand(iDevice, "input keyevent 4");
                            } else continue;
                            try {
                                Thread.sleep(8000);
                            } catch (InterruptedException e) {
                                e.printStackTrace();
                            }
                            if (blackList.contains(AndroidDeviceBridgeTool.getCurrentActivity(iDevice))) {
                                AndroidDeviceBridgeTool.forceStop(iDevice, packageName);
                            }
                        }
                    }
                }
        );
        boolean finalIsOpenNetworkListener = isOpenNetworkListener;
        Future<?> networkListener = AndroidDeviceThreadPool.cachedThreadPool.submit(() -> {
                    if (finalIsOpenNetworkListener) {
                        while (!randomThread.isDone()) {
                            try {
                                Thread.sleep(8000);
                            } catch (InterruptedException e) {
                                e.printStackTrace();
                            }
                            AndroidDeviceBridgeTool.executeCommand(iDevice, "settings put global airplane_mode_on 0");
                            try {
                                Thread.sleep(8000);
                            } catch (InterruptedException e) {
                                e.printStackTrace();
                            }
                            AndroidDeviceBridgeTool.executeCommand(iDevice, "svc wifi enable");
                        }
                    }
                }
        );
        try {
            Thread.sleep(500);
        } catch (InterruptedException e) {
            e.printStackTrace();
        }
        log.sendStepLog(StepType.INFO, "", "测试目标包：" + packageName +
                (isOpenPackageListener ? "<br>应用包名监听器已开启..." : "") +
                (isOpenH5Listener ? "<br>H5页面监听器已开启..." : "") +
                (isOpenActivityListener ? "<br>黑名单Activity监听器..." : "") +
                (isOpenNetworkListener ? "<br>网络状态监听器已开启..." : ""));
        while (!randomThread.isDone() || (!packageListener.isDone()) || (!activityListener.isDone()) || (!networkListener.isDone()) || (!H5Listener.isDone())) {
        }
    }

    public void publicStep(HandleDes handleDes, String name, JSONArray stepArray) {
        handleDes.setStepDes("执行公共步骤 " + name);
        handleDes.setDetail("");
        log.sendStepLog(StepType.WARN, "公共步骤「" + name + "」开始执行", "");
        for (Object publicStep : stepArray) {
            JSONObject stepDetail = (JSONObject) publicStep;
            try {
                SpringTool.getBean(StepHandlers.class)
                        .runStep(stepDetail, handleDes, (RunStepThread) Thread.currentThread());
            } catch (Throwable e) {
                handleDes.setE(e);
                break;
            }
        }
        log.sendStepLog(StepType.WARN, "公共步骤「" + name + "」执行完毕", "");
    }

    public void startPocoDriver(HandleDes handleDes, String engine, int port) {
        handleDes.setStepDes("启动PocoDriver");
        handleDes.setDetail("");
        if (pocoPort == 0) {
            pocoPort = PortTool.getPort();
        }
        targetPort = port;
        AndroidDeviceBridgeTool.forward(iDevice, pocoPort, targetPort);
        pocoDriver = new PocoDriver(PocoEngine.valueOf(engine), pocoPort);
    }

    public PocoElement findPocoEle(String expression) throws SonicRespException {
        return pocoDriver.findElement(expression);
    }

    public void isExistPocoEle(HandleDes handleDes, String des, String value, boolean expect) {
        handleDes.setStepDes("判断控件 " + des + " 是否存在");
        handleDes.setDetail("期望值：" + (expect ? "存在" : "不存在"));
        boolean hasEle = false;
        try {
            PocoElement w = findPocoEle(value);
            if (w != null) {
                hasEle = true;
            }
        } catch (Exception e) {
        }
        try {
            assertEquals(hasEle, expect);
        } catch (AssertionError e) {
            handleDes.setE(e);
        }
    }

    public void pocoClick(HandleDes handleDes, String des, String value) {
        handleDes.setStepDes("点击" + des);
        handleDes.setDetail("点击 " + value);
        try {
            PocoElement w = findPocoEle(value);
            if (w != null) {
                List<Float> pos = w.getPayload().getPos();
                int[] realCoordinates = getTheRealCoordinatesOfPoco(pos.get(0), pos.get(1));
                System.out.println(realCoordinates[0] + " " + realCoordinates[1]);
                AndroidDeviceBridgeTool.executeCommand(iDevice, String.format("input tap %d %d", realCoordinates[0], realCoordinates[1]));
            } else {
                throw new SonicRespException(value + " not found!");
            }
        } catch (Exception e) {
            handleDes.setE(e);
        }
    }

    public void pocoLongPress(HandleDes handleDes, String des, String value, int time) {
        handleDes.setStepDes("长按" + des);
        handleDes.setDetail("长按 " + value);
        try {
            PocoElement w = findPocoEle(value);
            if (w != null) {
                List<Float> pos = w.getPayload().getPos();
                int[] realCoordinates = getTheRealCoordinatesOfPoco(pos.get(0), pos.get(1));
                AndroidDeviceBridgeTool.executeCommand(iDevice, String.format("input swipe %d %d %d %d %d", realCoordinates[0], realCoordinates[1], realCoordinates[0], realCoordinates[1], time));
            } else {
                throw new SonicRespException(value + " not found!");
            }
        } catch (Exception e) {
            handleDes.setE(e);
        }
    }

    public void pocoSwipe(HandleDes handleDes, String des, String value, String des2, String value2) {
        handleDes.setStepDes("滑动拖拽" + des + "到" + des2);
        handleDes.setDetail("拖拽 " + value + " 到 " + value2);
        try {
            PocoElement w1 = findPocoEle(value);
            PocoElement w2 = findPocoEle(value2);
            if (w1 != null && w2 != null) {
                List<Float> pos1 = w1.getPayload().getPos();
                int[] realCoordinates1 = getTheRealCoordinatesOfPoco(pos1.get(0), pos1.get(1));

                List<Float> pos2 = w2.getPayload().getPos();
                int[] realCoordinate2 = getTheRealCoordinatesOfPoco(pos2.get(0), pos2.get(1));
                AndroidDeviceBridgeTool.executeCommand(iDevice, String.format("input swipe %d %d %d %d %d", realCoordinates1[0], realCoordinates1[1], realCoordinate2[0], realCoordinate2[1], 300));
            } else {
                throw new SonicRespException(value + " or " + value2 + " not found!");
            }
        } catch (Exception e) {
            handleDes.setE(e);
        }
    }

<<<<<<< HEAD
    public void setTheRealPositionOfTheWindow(int offsetWidth,int offsetHeight,int windowWidth,int windowHeight){
        this.screenWindowPosition[0] = offsetWidth;
        this.screenWindowPosition[1] = offsetHeight;
        this.screenWindowPosition[2] = windowWidth;
        this.screenWindowPosition[3] = windowHeight;
=======
    public void setOffset(int offsetWidth, int offsetHeight) {
        this.screenOffset[0] = offsetWidth;
        this.screenOffset[1] = offsetHeight;
>>>>>>> 1dadbc96
    }

    public int[] getTheRealCoordinatesOfPoco(double pocoX, double pocoY) {
        int [] pos = new int[2];
        int screenOrientation = AndroidDeviceBridgeTool.getOrientation(iDevice);

        int width = screenWindowPosition[2] , height = screenWindowPosition[3];

        if (width==0||height==0){
            String size = AndroidDeviceBridgeTool.getScreenSize(iDevice);
            String[] winSize = size.split("x");
            width = BytesTool.getInt(winSize[0]);
            height = BytesTool.getInt(winSize[1]);
            // Forget it, let's follow poco's window method.
            screenWindowPosition = AndroidDeviceBridgeTool.getDisplayOfAllScreen(iDevice,width,height,screenOrientation);
        }

        if (screenOrientation==1 || screenOrientation==3){
            // x
            pos[0] = this.screenWindowPosition[1] + (int)(height*pocoX);
            // y
            pos[1] = this.screenWindowPosition[0] + (int)(width*pocoY);
        }else {
            // x = offsetX + width*pocoPosX
            pos[0] = this.screenWindowPosition[0] + (int)(width*pocoX);
            // y = offsetY + height*pocoPosY
            pos[1] = this.screenWindowPosition[1] + (int)(height*pocoY);
        }
        return pos;
    }

    public void freezeSource(HandleDes handleDes) {
        handleDes.setStepDes("冻结控件树");
        handleDes.setDetail("");
        pocoDriver.freezeSource();
    }

    public void thawSource(HandleDes handleDes) {
        handleDes.setStepDes("解冻控件树");
        handleDes.setDetail("");
        pocoDriver.thawSource();
    }

    public void closePocoDriver(HandleDes handleDes) {
        handleDes.setStepDes("关闭PocoDriver");
        handleDes.setDetail("");
        if (pocoDriver != null) {
            pocoDriver.closeDriver();
            AndroidDeviceBridgeTool.removeForward(iDevice, pocoPort, targetPort);
            pocoDriver = null;
        }
    }

    public PocoDriver getPocoDriver() {
        return pocoDriver;
    }

    public WebElement findWebEle(String selector, String pathValue) {
        WebElement we = null;
        pathValue = TextHandler.replaceTrans(pathValue, globalParams);
        switch (selector) {
            case "id":
                we = chromeDriver.findElementById(pathValue);
                break;
            case "name":
                we = chromeDriver.findElementByName(pathValue);
                break;
            case "xpath":
                we = chromeDriver.findElementByXPath(pathValue);
                break;
            case "cssSelector":
                we = chromeDriver.findElementByCssSelector(pathValue);
                break;
            case "className":
                we = chromeDriver.findElementByClassName(pathValue);
                break;
            case "tagName":
                we = chromeDriver.findElementByTagName(pathValue);
                break;
            case "linkText":
                we = chromeDriver.findElementByLinkText(pathValue);
                break;
            case "partialLinkText":
                we = chromeDriver.findElementByPartialLinkText(pathValue);
                break;
            case "cssSelectorAndText":
                we = getWebElementByCssAndText(pathValue);
                break;
            default:
                log.sendStepLog(StepType.ERROR, "查找控件元素失败", "这个控件元素类型: " + selector + " 不存在!!!");
                break;
        }
        return we;
    }

    public AndroidElement findEle(String selector, String pathValue) throws SonicRespException {
        AndroidElement we = null;
        pathValue = TextHandler.replaceTrans(pathValue, globalParams);
        switch (selector) {
            case "id":
                we = androidDriver.findElement(AndroidSelector.Id, pathValue);
                break;
            case "accessibilityId":
                we = androidDriver.findElement(AndroidSelector.ACCESSIBILITY_ID, pathValue);
                break;
            case "xpath":
                we = androidDriver.findElement(AndroidSelector.XPATH, pathValue);
                break;
            case "className":
                we = androidDriver.findElement(AndroidSelector.CLASS_NAME, pathValue);
                break;
            case "androidUIAutomator":
                we = androidDriver.findElement(AndroidSelector.UIAUTOMATOR, pathValue);
                break;
            default:
                log.sendStepLog(StepType.ERROR, "查找控件元素失败", "这个控件元素类型: " + selector + " 不存在!!!");
                break;
        }
        return we;
    }

    public void setFindElementInterval(HandleDes handleDes, int retry, int interval) {
        handleDes.setStepDes("Set Global Find Element Interval");
        handleDes.setDetail(String.format("Retry count: %d, retry interval: %d ms", retry, interval));
        androidDriver.setDefaultFindElementInterval(retry, interval);
    }

    private WebElement getWebElementByCssAndText(String pathValue) {
        // 新增H5页面通过className+text定位控件元素
        // value格式：van-button--default,购物车
        WebElement element = null;
        List<String> values = new ArrayList<>(Arrays.asList(pathValue.split(",")));
        if (values.size() >= 2) {
            // findElementsByClassName在高版本的chromedriver有bug，只能用cssSelector才能找到控件元素
            List<WebElement> els = chromeDriver.findElements(By.cssSelector(values.get(0)));
            for (WebElement el : els) {
                if (el.getText().equals(values.get(1))) {
                    element = el;
                    break;
                }
            }
        }
        return element;
    }

    public void isExistWebViewEle(HandleDes handleDes, String des, String selector, String pathValue, boolean expect) {
        handleDes.setStepDes("判断控件 " + des + " 是否存在");
        handleDes.setDetail("期望值：" + (expect ? "存在" : "不存在"));
        boolean hasEle = false;
        try {
            WebElement w = findWebEle(selector, pathValue);
            if (w != null) {
                hasEle = true;
            }
        } catch (Exception e) {
        }
        try {
            assertEquals(hasEle, expect);
        } catch (AssertionError e) {
            handleDes.setE(e);
        }
    }

    public void getWebViewTextAndAssert(HandleDes handleDes, String des, String selector, String pathValue, String expect) {
        handleDes.setStepDes("获取" + des + "文本");
        handleDes.setDetail("获取" + selector + ":" + pathValue + "文本");
        try {
            String s = findWebEle(selector, pathValue).getText();
            log.sendStepLog(StepType.INFO, "", "文本获取结果: " + s);
            try {
                expect = TextHandler.replaceTrans(expect, globalParams);
                assertEquals(s, expect);
                log.sendStepLog(StepType.INFO, "验证文本", "真实值： " + s + " 期望值： " + expect);
            } catch (AssertionError e) {
                log.sendStepLog(StepType.ERROR, "验证" + des + "文本失败！", "");
                handleDes.setE(e);
            }
        } catch (Exception e) {
            handleDes.setE(e);
        }
    }

    public void webViewClick(HandleDes handleDes, String des, String selector, String pathValue) {
        handleDes.setStepDes("点击" + des);
        handleDes.setDetail("点击" + selector + ": " + pathValue);
        try {
            findWebEle(selector, pathValue).click();
        } catch (Exception e) {
            handleDes.setE(e);
        }
    }

    public void webViewSendKeys(HandleDes handleDes, String des, String selector, String pathValue, String keys) {
        keys = TextHandler.replaceTrans(keys, globalParams);
        handleDes.setStepDes("对" + des + "输入内容");
        handleDes.setDetail("对" + selector + ": " + pathValue + " 输入: " + keys);
        try {
            findWebEle(selector, pathValue).sendKeys(keys);
        } catch (Exception e) {
            handleDes.setE(e);
        }
    }

    public void webViewClear(HandleDes handleDes, String des, String selector, String pathValue) {
        handleDes.setStepDes("清空" + des);
        handleDes.setDetail("清空" + selector + ": " + pathValue);
        try {
            findWebEle(selector, pathValue).clear();
        } catch (Exception e) {
            handleDes.setE(e);
        }
    }

    public String getWebViewText(HandleDes handleDes, String des, String selector, String pathValue) {
        String s = "";
        handleDes.setStepDes("获取" + des + "文本");
        handleDes.setDetail("获取" + selector + ":" + pathValue + "文本");
        try {
            s = findWebEle(selector, pathValue).getText();
            log.sendStepLog(StepType.INFO, "", "文本获取结果: " + s);
        } catch (Exception e) {
            handleDes.setE(e);
        }
        return s;
    }

    public void stepHold(HandleDes handleDes, int time) {
        handleDes.setStepDes("设置全局步骤间隔");
        handleDes.setDetail("间隔" + time + " ms");
        holdTime = time;
    }

    public void sendKeyForce(HandleDes handleDes, String text) {
        text = TextHandler.replaceTrans(text, globalParams);
        handleDes.setStepDes("键盘输入文本");
        handleDes.setDetail("键盘输入" + text);
        try {
            androidDriver.sendKeys(text);
        } catch (SonicRespException e) {
            handleDes.setE(e);
        }
    }

    private int holdTime = 0;

    private int[] computedPoint(double x, double y) {
        if (x <= 1 && y <= 1) {
            int screenOrientation = AndroidDeviceBridgeTool.getOrientation(iDevice);
            String size = AndroidDeviceBridgeTool.getScreenSize(iDevice);
            String[] winSize = size.split("x");
            if (screenOrientation == 1 || screenOrientation == 3) {
                x = BytesTool.getInt(winSize[1]) * x;
                y = BytesTool.getInt(winSize[0]) * y;
            } else {
                x = BytesTool.getInt(winSize[0]) * x;
                y = BytesTool.getInt(winSize[1]) * y;
            }
        }
        return new int[]{(int) x, (int) y};
    }

    public void runScript(HandleDes handleDes, String script, String type) {
        handleDes.setStepDes("Run Custom Scripts");
        handleDes.setDetail("Script: <br>" + script);
        try {
            switch (type) {
                case "Groovy":
                    GroovyScript groovyScript = new GroovyScriptImpl();
                    groovyScript.runAndroid(this, script);
                    break;
                case "Python":
                    File temp = new File("test-output" + File.separator + UUID.randomUUID() + ".py");
                    if (!temp.exists()) {
                        temp.createNewFile();
                        FileWriter fileWriter = new FileWriter(temp);
                        fileWriter.write(script);
                        fileWriter.close();
                    }
                    CommandLine cmdLine = new CommandLine(String.format("python %s", temp.getAbsolutePath()));
                    cmdLine.addArgument(androidDriver.getSessionId(), false);
                    cmdLine.addArgument(iDevice.getSerialNumber(), false);
                    cmdLine.addArgument(globalParams.toJSONString(), false);
                    ByteArrayOutputStream outputStream = new ByteArrayOutputStream();
                    PumpStreamHandler streamHandler = new PumpStreamHandler(outputStream);
                    try {
                        DefaultExecutor executor = new DefaultExecutor();
                        executor.setStreamHandler(streamHandler);
                        int exit = executor.execute(cmdLine);
                        log.sendStepLog(StepType.INFO, "", "Run result: <br>" + outputStream);
                        Assert.assertEquals(exit, 0);
                    } catch (Exception e) {
                        handleDes.setE(e);
                    } finally {
                        outputStream.close();
                        streamHandler.stop();
                        temp.delete();
                    }
                    break;
            }
        } catch (Throwable e) {
            handleDes.setE(e);
        }
    }

    public void runStep(JSONObject stepJSON, HandleDes handleDes) throws Throwable {
        JSONObject step = stepJSON.getJSONObject("step");
        JSONArray eleList = step.getJSONArray("elements");
        Thread.sleep(holdTime);
        switch (step.getString("stepType")) {
            case "appReset":
                appReset(handleDes, step.getString("text"));
                break;
            case "stepHold":
                stepHold(handleDes, Integer.parseInt(step.getString("content")));
                break;
            case "toWebView":
                toWebView(handleDes, step.getString("content"), step.getString("text"));
                break;
            case "toHandle":
                toHandle(handleDes, step.getString("content"));
                break;
            case "readText":
                readText(handleDes, step.getString("content"), step.getString("text"));
                break;
            case "clickByImg":
                clickByImg(handleDes, eleList.getJSONObject(0).getString("eleName")
                        , eleList.getJSONObject(0).getString("eleValue"));
                break;
            case "click":
                click(handleDes, eleList.getJSONObject(0).getString("eleName"), eleList.getJSONObject(0).getString("eleType")
                        , eleList.getJSONObject(0).getString("eleValue"));
                break;
            case "getTitle":
                getTitle(handleDes, step.getString("content"));
                break;
            case "getActivity":
                getActivity(handleDes, step.getString("content"));
                break;
            case "getElementAttr":
                getElementAttr(handleDes, eleList.getJSONObject(0).getString("eleName"), eleList.getJSONObject(0).getString("eleType")
                        , eleList.getJSONObject(0).getString("eleValue"), step.getString("text"), step.getString("content"));
                break;
            case "sendKeys":
                sendKeys(handleDes, eleList.getJSONObject(0).getString("eleName"), eleList.getJSONObject(0).getString("eleType")
                        , eleList.getJSONObject(0).getString("eleValue"), step.getString("content"));
                break;
            case "sendKeysByActions":
                sendKeysByActions(handleDes, eleList.getJSONObject(0).getString("eleName"), eleList.getJSONObject(0).getString("eleType")
                        , eleList.getJSONObject(0).getString("eleValue"), step.getString("content"));
                break;
            case "getText":
                getTextAndAssert(handleDes, eleList.getJSONObject(0).getString("eleName"), eleList.getJSONObject(0).getString("eleType")
                        , eleList.getJSONObject(0).getString("eleValue"), step.getString("content"));
                break;
            case "isExistEle":
                isExistEle(handleDes, eleList.getJSONObject(0).getString("eleName"), eleList.getJSONObject(0).getString("eleType")
                        , eleList.getJSONObject(0).getString("eleValue"), step.getBoolean("content"));
                break;
            case "clear":
                clear(handleDes, eleList.getJSONObject(0).getString("eleName"), eleList.getJSONObject(0).getString("eleType")
                        , eleList.getJSONObject(0).getString("eleValue"));
                break;
            case "longPress":
                longPress(handleDes, eleList.getJSONObject(0).getString("eleName"), eleList.getJSONObject(0).getString("eleType")
                        , eleList.getJSONObject(0).getString("eleValue"), Integer.parseInt(step.getString("content")));
                break;
            case "swipe":
                swipePoint(handleDes, eleList.getJSONObject(0).getString("eleName"), eleList.getJSONObject(0).getString("eleValue")
                        , eleList.getJSONObject(1).getString("eleName"), eleList.getJSONObject(1).getString("eleValue"));
                break;
            case "swipe2":
                swipe(handleDes, eleList.getJSONObject(0).getString("eleName"), eleList.getJSONObject(0).getString("eleType"), eleList.getJSONObject(0).getString("eleValue")
                        , eleList.getJSONObject(1).getString("eleName"), eleList.getJSONObject(1).getString("eleType"), eleList.getJSONObject(1).getString("eleValue"));
                break;
            case "tap":
                tap(handleDes, eleList.getJSONObject(0).getString("eleName"), eleList.getJSONObject(0).getString("eleValue"));
                break;
            case "longPressPoint":
                longPressPoint(handleDes, eleList.getJSONObject(0).getString("eleName"), eleList.getJSONObject(0).getString("eleValue")
                        , Integer.parseInt(step.getString("content")));
                break;
            case "pause":
                pause(handleDes, Integer.parseInt(step.getString("content")));
                break;
            case "checkImage":
                checkImage(handleDes, eleList.getJSONObject(0).getString("eleName"), eleList.getJSONObject(0).getString("eleValue")
                        , step.getDouble("content"));
                break;
            case "stepScreen":
                stepScreen(handleDes);
                break;
            case "openApp":
                openApp(handleDes, step.getString("text"));
                break;
            case "terminate":
                terminate(handleDes, step.getString("text"));
                break;
            case "install":
                install(handleDes, step.getString("text"));
                break;
            case "uninstall":
                uninstall(handleDes, step.getString("text"));
                break;
            case "screenSub":
            case "screenAdd":
            case "screenAbort":
                rotateDevice(handleDes, step.getString("stepType"));
                break;
            case "lock":
                lock(handleDes);
                break;
            case "unLock":
                unLock(handleDes);
                break;
            case "airPlaneMode":
                airPlaneMode(handleDes, step.getBoolean("content"));
                break;
            case "wifiMode":
                wifiMode(handleDes, step.getBoolean("content"));
                break;
            case "locationMode":
                locationMode(handleDes, step.getBoolean("content"));
                break;
            case "keyCode":
                keyCode(handleDes, step.getString("content"));
                break;
            case "keyCodeSelf":
                keyCode(handleDes, step.getInteger("content"));
                break;
            case "assertEquals":
            case "assertTrue":
            case "assertNotTrue":
                String actual = TextHandler.replaceTrans(step.getString("text"), globalParams);
                String expect = TextHandler.replaceTrans(step.getString("content"), globalParams);
                asserts(handleDes, actual, expect, step.getString("stepType"));
                break;
            case "getTextValue":
                globalParams.put(step.getString("content"), getText(handleDes, eleList.getJSONObject(0).getString("eleName")
                        , eleList.getJSONObject(0).getString("eleType"), eleList.getJSONObject(0).getString("eleValue")));
                break;
            case "sendKeyForce":
                sendKeyForce(handleDes, step.getString("content"));
                break;
            case "monkey":
                runMonkey(handleDes, step.getJSONObject("content"), step.getJSONArray("text").toJavaList(JSONObject.class));
                break;
            case "publicStep":
                publicStep(handleDes, step.getString("content"), stepJSON.getJSONArray("pubSteps"));
                return;
            case "getWebViewText":
                getWebViewTextAndAssert(handleDes, eleList.getJSONObject(0).getString("eleName"), eleList.getJSONObject(0).getString("eleType")
                        , eleList.getJSONObject(0).getString("eleValue"), step.getString("content"));
                break;
            case "isExistWebViewEle":
                isExistWebViewEle(handleDes, eleList.getJSONObject(0).getString("eleName"), eleList.getJSONObject(0).getString("eleType")
                        , eleList.getJSONObject(0).getString("eleValue"), step.getBoolean("content"));
                break;
            case "webViewClear":
                webViewClear(handleDes, eleList.getJSONObject(0).getString("eleName"), eleList.getJSONObject(0).getString("eleType")
                        , eleList.getJSONObject(0).getString("eleValue"));
                break;
            case "webViewSendKeys":
                webViewSendKeys(handleDes, eleList.getJSONObject(0).getString("eleName"), eleList.getJSONObject(0).getString("eleType")
                        , eleList.getJSONObject(0).getString("eleValue"), step.getString("content"));
                break;
            case "webViewClick":
                webViewClick(handleDes, eleList.getJSONObject(0).getString("eleName"), eleList.getJSONObject(0).getString("eleType")
                        , eleList.getJSONObject(0).getString("eleValue"));
                break;
            case "getWebViewTextValue":
                globalParams.put(step.getString("content"), getWebViewText(handleDes, eleList.getJSONObject(0).getString("eleName")
                        , eleList.getJSONObject(0).getString("eleType"), eleList.getJSONObject(0).getString("eleValue")));
                break;
            case "findElementInterval":
                setFindElementInterval(handleDes, step.getInteger("content"), step.getInteger("text"));
                break;
            case "runScript":
                runScript(handleDes, step.getString("content"), step.getString("text"));
                break;
            case "startPocoDriver":
                startPocoDriver(handleDes, step.getString("content"), step.getInteger("text"));
                break;
            case "isExistPocoEle":
                isExistPocoEle(handleDes, eleList.getJSONObject(0).getString("eleName")
                        , eleList.getJSONObject(0).getString("eleValue"), step.getBoolean("content"));
                break;
            case "pocoClick":
                pocoClick(handleDes, eleList.getJSONObject(0).getString("eleName")
                        , eleList.getJSONObject(0).getString("eleValue"));
                break;
            case "pocoLongPress":
                pocoLongPress(handleDes, eleList.getJSONObject(0).getString("eleName"), eleList.getJSONObject(0).getString("eleValue")
                        , Integer.parseInt(step.getString("content")));
                break;
            case "pocoSwipe":
                pocoSwipe(handleDes, eleList.getJSONObject(0).getString("eleName"), eleList.getJSONObject(0).getString("eleValue")
                        , eleList.getJSONObject(1).getString("eleName"), eleList.getJSONObject(1).getString("eleValue"));
                break;
            case "freezeSource":
                freezeSource(handleDes);
                break;
            case "thawSource":
                thawSource(handleDes);
                break;
            case "closePocoDriver":
                closePocoDriver(handleDes);
                break;
        }
        switchType(step, handleDes);
    }

    public void switchType(JSONObject stepJson, HandleDes handleDes) throws Throwable {
        Integer error = stepJson.getInteger("error");
        String stepDes = handleDes.getStepDes();
        String detail = handleDes.getDetail();
        Throwable e = handleDes.getE();
        if (e != null) {
            switch (error) {
                case ErrorType.IGNORE:
                    if (stepJson.getInteger("conditionType").equals(ConditionEnum.NONE.getValue())) {
                        log.sendStepLog(StepType.PASS, stepDes + "异常！已忽略...", detail);
                    } else {
                        ConditionEnum conditionType =
                                SonicEnum.valueToEnum(ConditionEnum.class, stepJson.getInteger("conditionType"));
                        String des = "「%s」步骤「%s」异常".formatted(conditionType.getName(), stepDes);
                        log.sendStepLog(StepType.ERROR, des, detail);
                        exceptionLog(e);
                    }
                    break;
                case ErrorType.WARNING:
                    log.sendStepLog(StepType.WARN, stepDes + "异常！", detail);
                    setResultDetailStatus(ResultDetailStatus.WARN);
                    errorScreen();
                    exceptionLog(e);
                    break;
                case ErrorType.SHUTDOWN:
                    log.sendStepLog(StepType.ERROR, stepDes + "异常！", detail);
                    setResultDetailStatus(ResultDetailStatus.FAIL);
                    errorScreen();
                    exceptionLog(e);
                    throw e;
            }
            if (stepJson.getInteger("conditionType").equals(0)) {
                handleDes.clear();
            }
        } else {
            log.sendStepLog(StepType.PASS, stepDes, detail);
        }
    }
}<|MERGE_RESOLUTION|>--- conflicted
+++ resolved
@@ -1294,17 +1294,11 @@
         }
     }
 
-<<<<<<< HEAD
     public void setTheRealPositionOfTheWindow(int offsetWidth,int offsetHeight,int windowWidth,int windowHeight){
         this.screenWindowPosition[0] = offsetWidth;
         this.screenWindowPosition[1] = offsetHeight;
         this.screenWindowPosition[2] = windowWidth;
         this.screenWindowPosition[3] = windowHeight;
-=======
-    public void setOffset(int offsetWidth, int offsetHeight) {
-        this.screenOffset[0] = offsetWidth;
-        this.screenOffset[1] = offsetHeight;
->>>>>>> 1dadbc96
     }
 
     public int[] getTheRealCoordinatesOfPoco(double pocoX, double pocoY) {
