--- conflicted
+++ resolved
@@ -65,23 +65,14 @@
                 JSONObject step = paramStep.getJSONObject("step");
                 JSONArray eleList = step.getJSONArray("elements");
 
-<<<<<<< HEAD
                 for (int i = 0; i < eleList.size(); i++) {
                     JSONObject ele = eleList.getJSONObject(i);
-                    if ("pocoIterator".equals(ele.get("eleType").toString())) {
-                        ele.put("eleValue", uniquelyIdentifies);
-                    } else if ("androidIterator".equals(ele.get("eleType").toString())) {
+                    if ("pocoIterator".equals(ele.get("eleType").toString())
+                            || "androidIterator".equals(ele.get("eleType").toString())
+                            || "iOSIterator".equals(ele.get("eleType").toString())) {
                         ele.put("eleValue", uniquelyIdentifies);
                     }
                     eleList.set(i, new JSONObject(ele));
-=======
-            for (int i = 0; i < eleList.size(); i++) {
-                JSONObject ele = eleList.getJSONObject(i);
-                if ("pocoIterator".equals(ele.get("eleType").toString())
-                        || "androidIterator".equals(ele.get("eleType").toString())
-                        || "iOSIterator".equals(ele.get("eleType").toString())) {
-                    ele.put("eleValue", uniquelyIdentifies);
->>>>>>> 6d32a668
                 }
             }
         } catch (Throwable e) {
